package cmd

import (
	"fmt"
	"os"
	"os/signal"
	"strings"
	"time"

	"sync"
	"syscall"

	"github.com/devopsext/events/common"
	"github.com/devopsext/events/input"
	"github.com/devopsext/events/output"
	"github.com/devopsext/events/processor"
	"github.com/devopsext/events/render"
	sreCommon "github.com/devopsext/sre/common"
	sreProvider "github.com/devopsext/sre/provider"
	"github.com/devopsext/tools/vendors"
	utils "github.com/devopsext/utils"
	"github.com/spf13/cobra"
)

var version = "unknown"
var APPNAME = "EVENTS"
var appName = strings.ToLower(APPNAME)

var logs = sreCommon.NewLogs()
var traces = sreCommon.NewTraces()
var metrics = sreCommon.NewMetrics()
var events = sreCommon.NewEvents()
var stdout *sreProvider.Stdout
var mainWG sync.WaitGroup

type RootOptions struct {
	Logs    []string
	Metrics []string
	Traces  []string
	Events  []string
}

var rootOptions = RootOptions{
	Logs:    strings.Split(envGet("LOGS", "stdout").(string), ","),
	Metrics: strings.Split(envGet("METRICS", "prometheus").(string), ","),
	Traces:  strings.Split(envGet("TRACES", "").(string), ","),
	Events:  strings.Split(envGet("EVENTS", "").(string), ","),
}

var textTemplateOptions = render.TextTemplateOptions{
	TimeFormat: envGet("TEMPLATE_TIME_FORMAT", "2006-01-02T15:04:05.999Z").(string),
}

var stdoutOptions = sreProvider.StdoutOptions{
	Format:          envGet("STDOUT_FORMAT", "text").(string),
	Level:           envGet("STDOUT_LEVEL", "info").(string),
	Template:        envGet("STDOUT_TEMPLATE", "{{.file}} {{.msg}}").(string),
	TimestampFormat: envGet("STDOUT_TIMESTAMP_FORMAT", time.RFC3339Nano).(string),
	TextColors:      envGet("STDOUT_TEXT_COLORS", true).(bool),
}

var prometheusOptions = sreProvider.PrometheusOptions{
	URL:    envGet("PROMETHEUS_URL", "/metrics").(string),
	Listen: envGet("PROMETHEUS_LISTEN", "127.0.0.1:8080").(string),
	Prefix: envGet("PROMETHEUS_PREFIX", "events").(string),
}

var httpInputOptions = input.HttpInputOptions{
	K8sURL:          envGet("HTTP_IN_K8S_URL", "").(string),
	RancherURL:      envGet("HTTP_IN_RANCHER_URL", "").(string),
	AlertmanagerURL: envGet("HTTP_IN_ALERTMANAGER_URL", "").(string),
	GitlabURL:       envGet("HTTP_IN_GITLAB_URL", "").(string),
	DataDogURL:      envGet("HTTP_IN_DATADOG_URL", "").(string),
	CustomJsonURL:   envGet("HTTP_IN_CUSTOMJSON_URL", "").(string),
	Listen:          envGet("HTTP_IN_LISTEN", ":80").(string),
	Tls:             envGet("HTTP_IN_TLS", false).(bool),
	Cert:            envGet("HTTP_IN_CERT", "").(string),
	Key:             envGet("HTTP_IN_KEY", "").(string),
	Chain:           envGet("HTTP_IN_CHAIN", "").(string),
	HeaderTraceID:   envGet("HTTP_IN_HEADER_TRACE_ID", "X-Trace-ID").(string),
}

var pubsubInputOptions = input.PubSubInputOptions{
	Credentials:  envGet("PUBSUB_IN_CREDENTIALS", "").(string),
	ProjectID:    envGet("PUBSUB_IN_PROJECT_ID", "").(string),
	Subscription: envGet("PUBSUB_IN_SUBSCRIPTION", "").(string),
}

var collectorOutputOptions = output.CollectorOutputOptions{
	Address: envGet("COLLECTOR_OUT_ADDRESS", "").(string),
	Message: envGet("COLLECTOR_OUT_MESSAGE", "").(string),
}

var kafkaOutputOptions = output.KafkaOutputOptions{
	ClientID:           envGet("KAFKA_OUT_CLIEND_ID", fmt.Sprintf("%s_kafka", appName)).(string),
	Message:            envGet("KAFKA_OUT_MESSAGE", "").(string),
	Brokers:            envGet("KAFKA_OUT_BROKERS", "").(string),
	Topic:              envGet("KAFKA_OUT_TOPIC", appName).(string),
	FlushFrequency:     envGet("KAFKA_OUT_FLUSH_FREQUENCY", 1).(int),
	FlushMaxMessages:   envGet("KAFKA_OUT_FLUSH_MAX_MESSAGES", 100).(int),
	NetMaxOpenRequests: envGet("KAFKA_OUT_NET_MAX_OPEN_REQUESTS", 5).(int),
	NetDialTimeout:     envGet("KAFKA_OUT_NET_DIAL_TIMEOUT", 30).(int),
	NetReadTimeout:     envGet("KAFKA_OUT_NET_READ_TIMEOUT", 30).(int),
	NetWriteTimeout:    envGet("KAFKA_OUT_NET_WRITE_TIMEOUT", 30).(int),
}

var telegramOutputOptions = output.TelegramOutputOptions{
<<<<<<< HEAD
	TelegramOptions: vendors.TelegramOptions{
		IDToken:             envGet("TELEGRAM_OUT_ID_TOKEN", "").(string),
		ChatID:              envGet("TELEGRAM_OUT_CHAT_ID", "").(string),
		DisableNotification: envGet("TELEGRAM_OUT_DISABLE_NOTIFICATION", false).(bool),
	},
	Message:         envGet("TELEGRAM_OUT_MESSAGE", "").(string),
	BotSelector:     envGet("TELEGRAM_OUT_BOT_SELECTOR", "").(string),
	AlertExpression: envGet("TELEGRAM_OUT_ALERT_EXPRESSION", "g0.expr").(string),
=======
	Message:             envGet("TELEGRAM_OUT_MESSAGE", "").(string),
	URLSelector:         envGet("TELEGRAM_OUT_URL_SELECTOR", "").(string),
	URL:                 envGet("TELEGRAM_OUT_URL", "").(string),
	Timeout:             envGet("TELEGRAM_OUT_TIMEOUT", 30).(int),
	AlertExpression:     envGet("TELEGRAM_OUT_ALERT_EXPRESSION", "g0.expr").(string),
	DisableNotification: envGet("TELEGRAM_OUT_DISABLE_NOTIFICATION", false).(bool),
>>>>>>> 2d397f88
}

var slackOutputOptions = output.SlackOutputOptions{
	ChannelSelector: envGet("SLACK_OUT_CHANNEL_SELECTOR", "").(string),
	Timeout:         envGet("SLACK_OUT_TIMEOUT", 30).(int),
	Message:         envGet("SLACK_OUT_MESSAGE", "").(string),
	AlertExpression: envGet("SLACK_OUT_ALERT_EXPRESSION", "g0.expr").(string),
	Token:           envGet("SLACK_OUT_TOKEN", "").(string),
	Channel:         envGet("SLACK_OUT_CHANNEL", "").(string),
}

var workchatOutputOptions = output.WorkchatOutputOptions{
	Message:          envGet("WORKCHAT_OUT_MESSAGE", "").(string),
	URLSelector:      envGet("WORKCHAT_OUT_URL_SELECTOR", "").(string),
	URL:              envGet("WORKCHAT_OUT_URL", "").(string),
	Timeout:          envGet("WORKCHAT_OUT_TIMEOUT", 30).(int),
	AlertExpression:  envGet("WORKCHAT_OUT_ALERT_EXPRESSION", "g0.expr").(string),
	NotificationType: envGet("WORKCHAT_OUT_NOTIFICATION_TYPE", "REGULAR").(string),
}

var newrelicOutputOptions = output.NewRelicOutputOptions{
	Message:            envGet("NEWRELIC_OUT_MESSAGE", "").(string),
	AttributesSelector: envGet("NEWRELIC_OUT_ATTRIBUTES_SELECTOR", "").(string),
}

var datadogOutputOptions = output.DataDogOutputOptions{
	Message:            envGet("DATADOG_OUT_MESSAGE", "").(string),
	AttributesSelector: envGet("DATADOG_OUT_ATTRIBUTES_SELECTOR", "").(string),
}

var grafanaOutputOptions = output.GrafanaOutputOptions{
	Message:            envGet("GRAFANA_OUT_MESSAGE", "").(string),
	AttributesSelector: envGet("GRAFANA_OUT_ATTRIBUTES_SELECTOR", "").(string),
}

var pubsubOutputOptions = output.PubSubOutputOptions{
	Credentials:   envGet("PUBSUB_OUT_CREDENTIALS", "").(string),
	ProjectID:     envGet("PUBSUB_OUT_PROJECT_ID", "").(string),
	Message:       envGet("PUBSUB_OUT_MESSAGE", "").(string),
	TopicSelector: envGet("PUBSUB_OUT_TOPIC_SELECTOR", "").(string),
}

var gitlabOutputOptions = output.GitlabOutputOptions{
	BaseURL:   envGet("GITLAB_OUT_BASE_URL", "").(string),
	Token:     envGet("GITLAB_OUT_TOKEN", "").(string),
	Projects:  envGet("GITLAB_OUT_PROJECTS", "").(string),
	Variables: envGet("GITLAB_OUT_VARIABLES", "").(string),
}

var grafanaRenderOptions = render.GrafanaRenderOptions{
	URL:         envGet("GRAFANA_RENDER_URL", "").(string),
	Timeout:     envGet("GRAFANA_RENDER_TIMEOUT", 60).(int),
	Datasource:  envGet("GRAFANA_RENDER_DATASOURCE", "Prometheus").(string),
	ApiKey:      envGet("GRAFANA_RENDER_API_KEY", "admin:admin").(string),
	Org:         envGet("GRAFANA_RENDER_ORG", "1").(string),
	Period:      envGet("GRAFANA_RENDER_PERIOD", 60).(int),
	ImageWidth:  envGet("GRAFANA_RENDER_IMAGE_WIDTH", 1280).(int),
	ImageHeight: envGet("GRAFANA_RENDER_IMAGE_HEIGHT", 640).(int),
}

var jaegerOptions = sreProvider.JaegerOptions{
	ServiceName:         envGet("JAEGER_SERVICE_NAME", appName).(string),
	AgentHost:           envGet("JAEGER_AGENT_HOST", "").(string),
	AgentPort:           envGet("JAEGER_AGENT_PORT", 6831).(int),
	Endpoint:            envGet("JAEGER_ENDPOINT", "").(string),
	User:                envGet("JAEGER_USER", "").(string),
	Password:            envGet("JAEGER_PASSWORD", "").(string),
	BufferFlushInterval: envGet("JAEGER_BUFFER_FLUSH_INTERVAL", 0).(int),
	QueueSize:           envGet("JAEGER_QUEUE_SIZE", 0).(int),
	Tags:                envGet("JAEGER_TAGS", "").(string),
	Debug:               envGet("JAEGER_DEBUG", false).(bool),
}

var datadogOptions = sreProvider.DataDogOptions{
	ApiKey:      envGet("DATADOG_API_KEY", "").(string),
	ServiceName: envGet("DATADOG_SERVICE_NAME", appName).(string),
	Environment: envGet("DATADOG_ENVIRONMENT", "none").(string),
	Tags:        envGet("DATADOG_TAGS", "").(string),
	Debug:       envGet("DATADOG_DEBUG", false).(bool),
}

var datadogTracerOptions = sreProvider.DataDogTracerOptions{
	AgentHost: envGet("DATADOG_TRACER_HOST", "").(string),
	AgentPort: envGet("DATADOG_TRACER_PORT", 8126).(int),
}

var datadogLoggerOptions = sreProvider.DataDogLoggerOptions{
	AgentHost: envGet("DATADOG_LOGGER_HOST", "").(string),
	AgentPort: envGet("DATADOG_LOGGER_PORT", 10518).(int),
	Level:     envGet("DATADOG_LOGGER_LEVEL", "info").(string),
}

var datadogMeterOptions = sreProvider.DataDogMeterOptions{
	AgentHost: envGet("DATADOG_METER_HOST", "").(string),
	AgentPort: envGet("DATADOG_METER_PORT", 10518).(int),
	Prefix:    envGet("DATADOG_METER_PREFIX", appName).(string),
}

var datadogEventerOptions = sreProvider.DataDogEventerOptions{
	Site: envGet("DATADOG_EVENTER_SITE", "").(string),
}

var opentelemetryOptions = sreProvider.OpentelemetryOptions{
	ServiceName: envGet("OPENTELEMETRY_SERVICE_NAME", appName).(string),
	Environment: envGet("OPENTELEMETRY_ENVIRONMENT", "none").(string),
	Attributes:  envGet("OPENTELEMETRY_ATTRIBUTES", "").(string),
	Debug:       envGet("OPENTELEMETRY_DEBUG", false).(bool),
}

var opentelemetryTracerOptions = sreProvider.OpentelemetryTracerOptions{
	AgentHost: envGet("OPENTELEMETRY_TRACER_HOST", "").(string),
	AgentPort: envGet("OPENTELEMETRY_TRACER_PORT", 4317).(int),
}

var opentelemetryMeterOptions = sreProvider.OpentelemetryMeterOptions{
	AgentHost:     envGet("OPENTELEMETRY_METER_HOST", "").(string),
	AgentPort:     envGet("OPENTELEMETRY_METER_PORT", 4317).(int),
	Prefix:        envGet("OPENTELEMETRY_METER_PREFIX", appName).(string),
	CollectPeriod: int64(envGet("OPENTELEMETRY_METER_COLLECT_PERIOD", 1000).(int)),
}

var newrelicOptions = sreProvider.NewRelicOptions{
	ApiKey:      envGet("NEWRELIC_API_KEY", "").(string),
	ServiceName: envGet("NEWRELIC_SERVICE_NAME", appName).(string),
	Environment: envGet("NEWRELIC_ENVIRONMENT", "").(string),
	Attributes:  envGet("NEWRELIC_ATTRIBUTES", "").(string),
	Debug:       envGet("NEWRELIC_DEBUG", false).(bool),
}

var newrelicTracerOptions = sreProvider.NewRelicTracerOptions{
	Endpoint: envGet("NEWRELIC_TRACER_ENDPOINT", "").(string),
}

var newrelicLoggerOptions = sreProvider.NewRelicLoggerOptions{
	Endpoint:  envGet("NEWRELIC_LOGGER_ENDPOINT", "").(string),
	AgentHost: envGet("NEWRELIC_LOGGER_HOST", "").(string),
	AgentPort: envGet("NEWRELIC_LOGGER_PORT", 5171).(int),
	Level:     envGet("NEWRELIC_LOGGER_LEVEL", "info").(string),
}

var newrelicMeterOptions = sreProvider.NewRelicMeterOptions{
	Endpoint: envGet("NEWRELIC_METER_ENDPOINT", "").(string),
	Prefix:   envGet("NEWRELIC_METER_PREFIX", appName).(string),
}

var newrelicEventerOptions = sreProvider.NewRelicEventerOptions{
	Endpoint: envGet("NEWRELIC_EVENTER_ENDPOINT", "").(string),
}

var grafanaOptions = sreProvider.GrafanaOptions{
	URL:     envGet("GRAFANA_URL", "").(string),
	ApiKey:  envGet("GRAFANA_API_KEY", "admin:admin").(string),
	Tags:    envGet("GRAFANA_TAGS", "").(string),
	Timeout: envGet("GRAFANA_TIMEOUT", 60).(int),
}

var grafanaEventerOptions = sreProvider.GrafanaEventerOptions{
	Endpoint: envGet("GRAFANA_EVENTER_ENDPOINT", "").(string),
	Duration: envGet("GRAFANA_EVENTER_DURATION", 1).(int),
}

func envGet(s string, d interface{}) interface{} {
	return utils.EnvGet(fmt.Sprintf("%s_%s", APPNAME, s), d)
}

func interceptSyscall() {

	c := make(chan os.Signal)
	signal.Notify(c, os.Interrupt, syscall.SIGTERM, syscall.SIGQUIT)
	go func() {
		<-c
		logs.Info("Exiting...")
		os.Exit(1)
	}()
}

func Execute() {

	var newrelicEventer *sreProvider.NewRelicEventer
	var grafanaEventer *sreProvider.GrafanaEventer
	var datadogEventer *sreProvider.DataDogEventer

	rootCmd := &cobra.Command{
		Use:   "events",
		Short: "Events",
		PersistentPreRun: func(cmd *cobra.Command, args []string) {

			stdoutOptions.Version = version
			stdout = sreProvider.NewStdout(stdoutOptions)
			if utils.Contains(rootOptions.Logs, "stdout") && stdout != nil {
				stdout.SetCallerOffset(2)
				logs.Register(stdout)
			}

			datadogLoggerOptions.Version = version
			datadogLoggerOptions.ServiceName = datadogOptions.ServiceName
			datadogLoggerOptions.Environment = datadogOptions.Environment
			datadogLoggerOptions.Tags = datadogOptions.Tags
			datadogLoggerOptions.Debug = datadogOptions.Debug
			datadogLogger := sreProvider.NewDataDogLogger(datadogLoggerOptions, logs, stdout)
			if utils.Contains(rootOptions.Logs, "datadog") && datadogLogger != nil {
				logs.Register(datadogLogger)
			}

			newrelicLoggerOptions.Version = version
			newrelicLoggerOptions.ApiKey = newrelicOptions.ApiKey
			newrelicLoggerOptions.ServiceName = newrelicOptions.ServiceName
			newrelicLoggerOptions.Environment = newrelicOptions.Environment
			newrelicLoggerOptions.Attributes = newrelicOptions.Attributes
			newrelicLoggerOptions.Debug = newrelicOptions.Debug
			newrelicLogger := sreProvider.NewNewRelicLogger(newrelicLoggerOptions, logs, stdout)
			if utils.Contains(rootOptions.Logs, "newrelic") && newrelicLogger != nil {
				logs.Register(newrelicLogger)
			}

			logs.Info("Booting...")

			// Metrics

			prometheusOptions.Version = version
			prometheus := sreProvider.NewPrometheusMeter(prometheusOptions, logs, stdout)
			if utils.Contains(rootOptions.Metrics, "prometheus") && prometheus != nil {
				prometheus.StartInWaitGroup(&mainWG)
				metrics.Register(prometheus)
			}

			datadogMeterOptions.Version = version
			datadogMeterOptions.ServiceName = datadogOptions.ServiceName
			datadogMeterOptions.Environment = datadogOptions.Environment
			datadogMeterOptions.Tags = datadogOptions.Tags
			datadogMeterOptions.Debug = datadogOptions.Debug
			datadogMetricer := sreProvider.NewDataDogMeter(datadogMeterOptions, logs, stdout)
			if utils.Contains(rootOptions.Metrics, "datadog") && datadogMetricer != nil {
				metrics.Register(datadogMetricer)
			}

			opentelemetryMeterOptions.Version = version
			opentelemetryMeterOptions.ServiceName = opentelemetryOptions.ServiceName
			opentelemetryMeterOptions.Environment = opentelemetryOptions.Environment
			opentelemetryMeterOptions.Attributes = opentelemetryOptions.Attributes
			opentelemetryMeterOptions.Debug = opentelemetryOptions.Debug
			opentelemetryMeter := sreProvider.NewOpentelemetryMeter(opentelemetryMeterOptions, logs, stdout)
			if utils.Contains(rootOptions.Metrics, "opentelemetry") && opentelemetryMeter != nil {
				metrics.Register(opentelemetryMeter)
			}

			newrelicMeterOptions.Version = version
			newrelicMeterOptions.ApiKey = newrelicOptions.ApiKey
			newrelicMeterOptions.ServiceName = newrelicOptions.ServiceName
			newrelicMeterOptions.Environment = newrelicOptions.Environment
			newrelicMeterOptions.Attributes = newrelicOptions.Attributes
			newrelicMeterOptions.Debug = newrelicOptions.Debug
			newrelicMeter := sreProvider.NewNewRelicMeter(newrelicMeterOptions, logs, stdout)
			if utils.Contains(rootOptions.Metrics, "newrelic") && newrelicMeter != nil {
				metrics.Register(newrelicMeter)
			}

			// Tracing

			jaegerOptions.Version = version
			jaeger := sreProvider.NewJaegerTracer(jaegerOptions, logs, stdout)
			if utils.Contains(rootOptions.Traces, "jaeger") && jaeger != nil {
				traces.Register(jaeger)
			}

			datadogTracerOptions.Version = version
			datadogTracerOptions.ServiceName = datadogOptions.ServiceName
			datadogTracerOptions.Environment = datadogOptions.Environment
			datadogTracerOptions.Tags = datadogOptions.Tags
			datadogTracerOptions.Debug = datadogOptions.Debug
			datadogTracer := sreProvider.NewDataDogTracer(datadogTracerOptions, logs, stdout)
			if datadogTracer != nil {
				datadogTracer.SetCallerOffset(1)
				if utils.Contains(rootOptions.Traces, "datadog") {
					traces.Register(datadogTracer)
				}
			}

			opentelemetryTracerOptions.Version = version
			opentelemetryTracerOptions.ServiceName = opentelemetryOptions.ServiceName
			opentelemetryTracerOptions.Environment = opentelemetryOptions.Environment
			opentelemetryTracerOptions.Attributes = opentelemetryOptions.Attributes
			opentelemetryTracerOptions.Debug = opentelemetryOptions.Debug
			opentelemtryTracer := sreProvider.NewOpentelemetryTracer(opentelemetryTracerOptions, logs, stdout)
			if utils.Contains(rootOptions.Traces, "opentelemetry") && opentelemtryTracer != nil {
				traces.Register(opentelemtryTracer)
			}

			newrelicTracerOptions.Version = version
			newrelicTracerOptions.ApiKey = newrelicOptions.ApiKey
			newrelicTracerOptions.ServiceName = newrelicOptions.ServiceName
			newrelicTracerOptions.Environment = newrelicOptions.Environment
			newrelicTracerOptions.Attributes = newrelicOptions.Attributes
			newrelicTracerOptions.Debug = newrelicOptions.Debug
			newrelicTracer := sreProvider.NewNewRelicTracer(newrelicTracerOptions, logs, stdout)
			if utils.Contains(rootOptions.Metrics, "newrelic") && newrelicTracer != nil {
				traces.Register(newrelicTracer)
			}

			// Events

			newrelicEventerOptions.Version = version
			newrelicEventerOptions.ApiKey = newrelicOptions.ApiKey
			newrelicEventerOptions.ServiceName = newrelicOptions.ServiceName
			newrelicEventerOptions.Environment = newrelicOptions.Environment
			newrelicEventerOptions.Attributes = newrelicOptions.Attributes
			newrelicEventerOptions.Debug = newrelicOptions.Debug
			newrelicEventer = sreProvider.NewNewRelicEventer(newrelicEventerOptions, logs, stdout)
			if utils.Contains(rootOptions.Events, "newrelic") && newrelicEventer != nil {
				events.Register(newrelicEventer)
			}

			datadogEventerOptions.Version = version
			datadogEventerOptions.ApiKey = datadogOptions.ApiKey
			datadogEventerOptions.ServiceName = datadogOptions.ServiceName
			datadogEventerOptions.Environment = datadogOptions.Environment
			datadogEventerOptions.Tags = datadogOptions.Tags
			datadogEventerOptions.Debug = datadogOptions.Debug
			datadogEventer = sreProvider.NewDataDogEventer(datadogEventerOptions, logs, stdout)
			if utils.Contains(rootOptions.Events, "datadog") && datadogEventer != nil {
				events.Register(datadogEventer)
			}

			grafanaEventerOptions.Version = version
			grafanaEventerOptions.URL = grafanaOptions.URL
			grafanaEventerOptions.ApiKey = grafanaOptions.ApiKey
			grafanaEventerOptions.Tags = grafanaOptions.Tags
			grafanaEventerOptions.Timeout = grafanaOptions.Timeout
			grafanaEventer = sreProvider.NewGrafanaEventer(grafanaEventerOptions, logs, stdout)
			if utils.Contains(rootOptions.Events, "grafana") && grafanaEventer != nil {
				events.Register(grafanaEventer)
			}
		},
		Run: func(cmd *cobra.Command, args []string) {

			observability := common.NewObservability(logs, traces, metrics, events)
			outputs := common.NewOutputs(logs)

			processors := common.NewProcessors()
			processors.Add(processor.NewK8sProcessor(&outputs, observability))
			processors.Add(processor.NewGitlabProcessor(&outputs, observability))
			processors.Add(processor.NewAlertmanagerProcessor(&outputs, observability))
			processors.Add(processor.NewCustomJsonProcessor(&outputs, observability))
			processors.Add(processor.NewRancherProcessor(&outputs, observability))
			processors.Add(processor.NewDataDogProcessor(&outputs, observability))
			processors.Add(processor.NewSite24x7Processor(&outputs, observability))
			processors.Add(processor.NewCloudflareProcessor(&outputs, observability))
			processors.Add(processor.NewGoogleProcessor(&outputs, observability))
			processors.Add(processor.NewAWSProcessor(&outputs, observability))

			inputs := common.NewInputs()
			inputs.Add(input.NewHttpInput(httpInputOptions, processors, observability))
			inputs.Add(input.NewPubSubInput(pubsubInputOptions, processors, observability))

			outputs.Add(output.NewCollectorOutput(&mainWG, collectorOutputOptions, textTemplateOptions, observability))
			outputs.Add(output.NewKafkaOutput(&mainWG, kafkaOutputOptions, textTemplateOptions, observability))
			outputs.Add(output.NewTelegramOutput(&mainWG, telegramOutputOptions, textTemplateOptions, grafanaRenderOptions, observability, &outputs))
			outputs.Add(output.NewSlackOutput(&mainWG, slackOutputOptions, textTemplateOptions, grafanaRenderOptions, observability, &outputs))
			outputs.Add(output.NewWorkchatOutput(&mainWG, workchatOutputOptions, textTemplateOptions, grafanaRenderOptions, observability))
			outputs.Add(output.NewNewRelicOutput(&mainWG, newrelicOutputOptions, textTemplateOptions, observability, newrelicEventer))
			outputs.Add(output.NewDataDogOutput(&mainWG, datadogOutputOptions, textTemplateOptions, observability, datadogEventer))
			outputs.Add(output.NewGrafanaOutput(&mainWG, grafanaOutputOptions, textTemplateOptions, observability, grafanaEventer))
			outputs.Add(output.NewPubSubOutput(&mainWG, pubsubOutputOptions, textTemplateOptions, observability))
			outputs.Add(output.NewGitlabOutput(&mainWG, gitlabOutputOptions, textTemplateOptions, observability))

			inputs.Start(&mainWG, &outputs)
			mainWG.Wait()
		},
	}

	flags := rootCmd.PersistentFlags()

	flags.StringSliceVar(&rootOptions.Logs, "logs", rootOptions.Logs, "Log providers: stdout, datadog, newrelic")
	flags.StringSliceVar(&rootOptions.Metrics, "metrics", rootOptions.Metrics, "Metric providers: prometheus, datadog, opentelemetry, newrelic")
	flags.StringSliceVar(&rootOptions.Traces, "traces", rootOptions.Traces, "Trace providers: jaeger, datadog, opentelemetry, newrelic")
	flags.StringSliceVar(&rootOptions.Events, "events", rootOptions.Events, "Event providers: grafana, datadog, newrelic")

	flags.StringVar(&textTemplateOptions.TimeFormat, "template-time-format", textTemplateOptions.TimeFormat, "Template time format")

	flags.StringVar(&stdoutOptions.Format, "stdout-format", stdoutOptions.Format, "Stdout format: json, text, template")
	flags.StringVar(&stdoutOptions.Level, "stdout-level", stdoutOptions.Level, "Stdout level: info, warn, error, debug, panic")
	flags.StringVar(&stdoutOptions.Template, "stdout-template", stdoutOptions.Template, "Stdout template")
	flags.StringVar(&stdoutOptions.TimestampFormat, "stdout-timestamp-format", stdoutOptions.TimestampFormat, "Stdout timestamp format")
	flags.BoolVar(&stdoutOptions.TextColors, "stdout-text-colors", stdoutOptions.TextColors, "Stdout text colors")
	flags.BoolVar(&stdoutOptions.Debug, "stdout-debug", stdoutOptions.Debug, "Stdout debug")

	flags.StringVar(&prometheusOptions.URL, "prometheus-url", prometheusOptions.URL, "Prometheus endpoint url")
	flags.StringVar(&prometheusOptions.Listen, "prometheus-listen", prometheusOptions.Listen, "Prometheus listen")
	flags.StringVar(&prometheusOptions.Prefix, "prometheus-prefix", prometheusOptions.Prefix, "Prometheus prefix")

	flags.StringVar(&httpInputOptions.K8sURL, "http-in-k8s-url", httpInputOptions.K8sURL, "Http K8s url")
	flags.StringVar(&httpInputOptions.RancherURL, "http-in-rancher-url", httpInputOptions.RancherURL, "Http Rancher url")
	flags.StringVar(&httpInputOptions.AlertmanagerURL, "http-in-alertmanager-url", httpInputOptions.AlertmanagerURL, "Http Alertmanager url")
	flags.StringVar(&httpInputOptions.GitlabURL, "http-in-gitlab-url", httpInputOptions.GitlabURL, "Http Gitlab url")
	flags.StringVar(&httpInputOptions.DataDogURL, "http-in-datadog-url", httpInputOptions.DataDogURL, "Http DataDog url")
	flags.StringVar(&httpInputOptions.Site24x7URL, "http-in-site24x7-url", httpInputOptions.Site24x7URL, "Http Site24x7 url")
	flags.StringVar(&httpInputOptions.CloudflareURL, "http-in-cloudflare-url", httpInputOptions.CloudflareURL, "Http Cloudflare url")
	flags.StringVar(&httpInputOptions.GoogleURL, "http-in-google-url", httpInputOptions.GoogleURL, "Http Google url")
	flags.StringVar(&httpInputOptions.AWSURL, "http-in-aws-url", httpInputOptions.AWSURL, "Http AWS url")
	flags.StringVar(&httpInputOptions.CustomJsonURL, "http-in-customjson-url", httpInputOptions.CustomJsonURL, "Http CustomJson url")
	flags.StringVar(&httpInputOptions.Listen, "http-in-listen", httpInputOptions.Listen, "Http listen")
	flags.BoolVar(&httpInputOptions.Tls, "http-in-tls", httpInputOptions.Tls, "Http TLS")
	flags.StringVar(&httpInputOptions.Cert, "http-in-cert", httpInputOptions.Cert, "Http cert file or content")
	flags.StringVar(&httpInputOptions.Key, "http-in-key", httpInputOptions.Key, "Http key file or content")
	flags.StringVar(&httpInputOptions.Chain, "http-in-chain", httpInputOptions.Chain, "Http CA chain file or content")
	flags.StringVar(&httpInputOptions.HeaderTraceID, "http-in-header-trace-id", httpInputOptions.HeaderTraceID, "Http trace ID header")

	flags.StringVar(&pubsubInputOptions.Credentials, "pubsub-in-credentials", pubsubInputOptions.Credentials, "PubSub input credentials")
	flags.StringVar(&pubsubInputOptions.ProjectID, "pubsub-in-project-id", pubsubInputOptions.ProjectID, "PubSub input project ID")
	flags.StringVar(&pubsubInputOptions.Subscription, "pubsub-in-subscription", pubsubInputOptions.Subscription, "PubSub input subscription")

	flags.StringVar(&kafkaOutputOptions.Brokers, "kafka-out-brokers", kafkaOutputOptions.Brokers, "Kafka brokers")
	flags.StringVar(&kafkaOutputOptions.Topic, "kafka-out-topic", kafkaOutputOptions.Topic, "Kafka topic")
	flags.StringVar(&kafkaOutputOptions.ClientID, "kafka-out-client-id", kafkaOutputOptions.ClientID, "Kafka client id")
	flags.StringVar(&kafkaOutputOptions.Message, "kafka-out-message", kafkaOutputOptions.Message, "Kafka message template")
	flags.IntVar(&kafkaOutputOptions.FlushFrequency, "kafka-out-flush-frequency", kafkaOutputOptions.FlushFrequency, "Kafka Producer flush frequency")
	flags.IntVar(&kafkaOutputOptions.FlushMaxMessages, "kafka-out-flush-max-messages", kafkaOutputOptions.FlushMaxMessages, "Kafka Producer flush max messages")
	flags.IntVar(&kafkaOutputOptions.NetMaxOpenRequests, "kafka-out-net-max-open-requests", kafkaOutputOptions.NetMaxOpenRequests, "Kafka Net max open requests")
	flags.IntVar(&kafkaOutputOptions.NetDialTimeout, "kafka-out-net-dial-timeout", kafkaOutputOptions.NetDialTimeout, "Kafka Net dial timeout")
	flags.IntVar(&kafkaOutputOptions.NetReadTimeout, "kafka-out-net-read-timeout", kafkaOutputOptions.NetReadTimeout, "Kafka Net read timeout")
	flags.IntVar(&kafkaOutputOptions.NetWriteTimeout, "kafka-out-net-write-timeout", kafkaOutputOptions.NetWriteTimeout, "Kafka Net write timeout")

	flags.StringVar(&telegramOutputOptions.IDToken, "telegram-out-id-token", telegramOutputOptions.IDToken, "Telegram ID token")
	flags.StringVar(&telegramOutputOptions.ChatID, "telegram-out-chat-id", telegramOutputOptions.ChatID, "Telegram chat ID")
	flags.StringVar(&telegramOutputOptions.Message, "telegram-out-message", telegramOutputOptions.Message, "Telegram message template")
	flags.StringVar(&telegramOutputOptions.BotSelector, "telegram-out-bot-selector", telegramOutputOptions.BotSelector, "Telegram Bot selector template")
	flags.IntVar(&telegramOutputOptions.Timeout, "telegram-out-timeout", telegramOutputOptions.Timeout, "Telegram timeout")
	flags.StringVar(&telegramOutputOptions.AlertExpression, "telegram-out-alert-expression", telegramOutputOptions.AlertExpression, "Telegram alert expression")
	flags.BoolVar(&telegramOutputOptions.DisableNotification, "telegram-out-disable-notification", telegramOutputOptions.DisableNotification, "Telegram disable notification")

	//flags.StringVar(&slackOutputOptions.URL, "slack-out-url", slackOutputOptions.URL, "Slack URL")
	flags.StringVar(&slackOutputOptions.Message, "slack-out-message", slackOutputOptions.Message, "Slack message template")
	flags.StringVar(&slackOutputOptions.ChannelSelector, "slack-out-channel-selector", slackOutputOptions.ChannelSelector, "Slack Channel selector template")
	flags.IntVar(&slackOutputOptions.Timeout, "slack-out-timeout", slackOutputOptions.Timeout, "Slack timeout")
	flags.StringVar(&slackOutputOptions.AlertExpression, "slack-out-alert-expression", slackOutputOptions.AlertExpression, "Slack alert expression")
	flags.StringVar(&slackOutputOptions.Token, "slack-out-token", slackOutputOptions.Token, "Slack token")
	flags.StringVar(&slackOutputOptions.Channel, "slack-out-channel", slackOutputOptions.Channel, "Slack channel")

	flags.StringVar(&workchatOutputOptions.URL, "workchat-out-url", workchatOutputOptions.URL, "Workchat URL")
	flags.StringVar(&workchatOutputOptions.Message, "workchat-out-message", workchatOutputOptions.Message, "Workchat message template")
	flags.StringVar(&workchatOutputOptions.URLSelector, "workchat-out-url-selector", workchatOutputOptions.URLSelector, "Workchat URL selector template")
	flags.IntVar(&workchatOutputOptions.Timeout, "workchat-out-timeout", workchatOutputOptions.Timeout, "Workchat timeout")
	flags.StringVar(&workchatOutputOptions.AlertExpression, "workchat-out-alert-expression", workchatOutputOptions.AlertExpression, "Workchat alert expression")
	flags.StringVar(&workchatOutputOptions.NotificationType, "workchat-out-notification-type", workchatOutputOptions.NotificationType, "Workchat notification type")

	flags.StringVar(&pubsubOutputOptions.Credentials, "pubsub-out-credentials", pubsubOutputOptions.Credentials, "PubSub output credentials")
	flags.StringVar(&pubsubOutputOptions.ProjectID, "pubsub-out-project-id", pubsubOutputOptions.ProjectID, "PubSub output project ID")
	flags.StringVar(&pubsubOutputOptions.TopicSelector, "pubsub-out-topic-selector", pubsubOutputOptions.TopicSelector, "PubSub output topic selector")
	flags.StringVar(&pubsubOutputOptions.Message, "pubsub-out-message", pubsubOutputOptions.Message, "PubSub output message")

	flags.StringVar(&gitlabOutputOptions.BaseURL, "gitlab-out-base-url", gitlabOutputOptions.BaseURL, "Gitlab output base URL")
	flags.StringVar(&gitlabOutputOptions.Token, "gitlab-out-token", gitlabOutputOptions.Token, "Gitlab output token")
	flags.StringVar(&gitlabOutputOptions.Projects, "gitlab-out-projects", gitlabOutputOptions.Projects, "Gitlab output projects")
	flags.StringVar(&gitlabOutputOptions.Variables, "gitlab-out-variables", gitlabOutputOptions.Variables, "Gitlab output variables")

	flags.StringVar(&grafanaRenderOptions.URL, "grafana-render-url", grafanaRenderOptions.URL, "Grafana render URL")
	flags.IntVar(&grafanaRenderOptions.Timeout, "grafana-render-timeout", grafanaRenderOptions.Timeout, "Grafan render timeout")
	flags.StringVar(&grafanaRenderOptions.Datasource, "grafana-render-datasource", grafanaRenderOptions.Datasource, "Grafana render datasource")
	flags.StringVar(&grafanaRenderOptions.ApiKey, "grafana-render-api-key", grafanaRenderOptions.ApiKey, "Grafana render API key")
	flags.StringVar(&grafanaRenderOptions.Org, "grafana-render-org", grafanaRenderOptions.Org, "Grafana render org")
	flags.IntVar(&grafanaRenderOptions.Period, "grafana-render-period", grafanaRenderOptions.Period, "Grafana render period in minutes")
	flags.IntVar(&grafanaRenderOptions.ImageWidth, "grafana-render-image-width", grafanaRenderOptions.ImageWidth, "Grafan render image width")
	flags.IntVar(&grafanaRenderOptions.ImageHeight, "grafana-render-image-height", grafanaRenderOptions.ImageHeight, "Grafan render image height")

	flags.StringVar(&jaegerOptions.ServiceName, "jaeger-service-name", jaegerOptions.ServiceName, "Jaeger service name")
	flags.StringVar(&jaegerOptions.AgentHost, "jaeger-agent-host", jaegerOptions.AgentHost, "Jaeger agent host")
	flags.IntVar(&jaegerOptions.AgentPort, "jaeger-agent-port", jaegerOptions.AgentPort, "Jaeger agent port")
	flags.StringVar(&jaegerOptions.Endpoint, "jaeger-endpoint", jaegerOptions.Endpoint, "Jaeger endpoint")
	flags.StringVar(&jaegerOptions.User, "jaeger-user", jaegerOptions.User, "Jaeger user")
	flags.StringVar(&jaegerOptions.Password, "jaeger-password", jaegerOptions.Password, "Jaeger password")
	flags.IntVar(&jaegerOptions.BufferFlushInterval, "jaeger-buffer-flush-interval", jaegerOptions.BufferFlushInterval, "Jaeger buffer flush interval")
	flags.IntVar(&jaegerOptions.QueueSize, "jaeger-queue-size", jaegerOptions.QueueSize, "Jaeger queue size")
	flags.StringVar(&jaegerOptions.Tags, "jaeger-tags", jaegerOptions.Tags, "Jaeger tags, comma separated list of name=value")
	flags.BoolVar(&jaegerOptions.Debug, "jaeger-debug", jaegerOptions.Debug, "Jaeger debug")

	flags.StringVar(&datadogOptions.ApiKey, "datadog-api-key", datadogOptions.ApiKey, "DataDog API key")
	flags.StringVar(&datadogOptions.ServiceName, "datadog-service-name", datadogOptions.ServiceName, "DataDog service name")
	flags.StringVar(&datadogOptions.Environment, "datadog-environment", datadogOptions.Environment, "DataDog environment")
	flags.StringVar(&datadogOptions.Tags, "datadog-tags", datadogOptions.Tags, "DataDog tags")
	flags.BoolVar(&datadogOptions.Debug, "datadog-debug", datadogOptions.Debug, "DataDog debug")
	flags.StringVar(&datadogTracerOptions.AgentHost, "datadog-tracer-agent-host", datadogTracerOptions.AgentHost, "DataDog tracer agent host")
	flags.IntVar(&datadogTracerOptions.AgentPort, "datadog-tracer-agent-port", datadogTracerOptions.AgentPort, "Datadog tracer agent port")
	flags.StringVar(&datadogLoggerOptions.AgentHost, "datadog-logger-agent-host", datadogLoggerOptions.AgentHost, "DataDog logger agent host")
	flags.IntVar(&datadogLoggerOptions.AgentPort, "datadog-logger-agent-port", datadogLoggerOptions.AgentPort, "Datadog logger agent port")
	flags.StringVar(&datadogLoggerOptions.Level, "datadog-logger-level", datadogLoggerOptions.Level, "DataDog logger level: info, warn, error, debug, panic")
	flags.StringVar(&datadogMeterOptions.AgentHost, "datadog-meter-agent-host", datadogMeterOptions.AgentHost, "DataDog meter agent host")
	flags.IntVar(&datadogMeterOptions.AgentPort, "datadog-meter-agent-port", datadogMeterOptions.AgentPort, "Datadog meter agent port")
	flags.StringVar(&datadogMeterOptions.Prefix, "datadog-meter-prefix", datadogMeterOptions.Prefix, "DataDog meter prefix")
	flags.StringVar(&datadogEventerOptions.Site, "datadog-eventer-site", datadogEventerOptions.Site, "DataDog eventer site")
	flags.StringVar(&datadogOutputOptions.Message, "datadog-out-message", datadogOutputOptions.Message, "DataDog message template")
	flags.StringVar(&datadogOutputOptions.AttributesSelector, "datadog-out-attributes-selector", datadogOutputOptions.AttributesSelector, "DataDog attributes selector template")

	flags.StringVar(&opentelemetryOptions.ServiceName, "opentelemetry-service-name", opentelemetryOptions.ServiceName, "Opentelemetry service name")
	flags.StringVar(&opentelemetryOptions.Environment, "opentelemetry-environment", opentelemetryOptions.Environment, "Opentelemetry environment")
	flags.StringVar(&opentelemetryOptions.Attributes, "opentelemetry-attributes", opentelemetryOptions.Attributes, "Opentelemetry attributes")
	flags.BoolVar(&opentelemetryOptions.Debug, "opentelemetry-debug", opentelemetryOptions.Debug, "Opentelemetry debug")
	flags.StringVar(&opentelemetryTracerOptions.AgentHost, "opentelemetry-tracer-agent-host", opentelemetryTracerOptions.AgentHost, "Opentelemetry tracer agent host")
	flags.IntVar(&opentelemetryTracerOptions.AgentPort, "opentelemetry-tracer-agent-port", opentelemetryTracerOptions.AgentPort, "Opentelemetry tracer agent port")
	flags.StringVar(&opentelemetryMeterOptions.AgentHost, "opentelemetry-meter-agent-host", opentelemetryMeterOptions.AgentHost, "Opentelemetry meter agent host")
	flags.IntVar(&opentelemetryMeterOptions.AgentPort, "opentelemetry-meter-agent-port", opentelemetryMeterOptions.AgentPort, "Opentelemetry meter agent port")
	flags.StringVar(&opentelemetryMeterOptions.Prefix, "opentelemetry-meter-prefix", opentelemetryMeterOptions.Prefix, "Opentelemetry meter prefix")

	flags.StringVar(&newrelicOptions.ApiKey, "newrelic-api-key", newrelicOptions.ApiKey, "NewRelic API key")
	flags.StringVar(&newrelicOptions.ServiceName, "newrelic-service-name", newrelicOptions.ServiceName, "NewRelic service name")
	flags.StringVar(&newrelicOptions.Environment, "newrelic-environment", newrelicOptions.Environment, "NewRelic environment")
	flags.StringVar(&newrelicOptions.Attributes, "newrelic-attributes", newrelicOptions.Attributes, "NewRelic attributes")
	flags.BoolVar(&newrelicOptions.Debug, "newrelic-debug", newrelicOptions.Debug, "NewRelic debug")
	flags.StringVar(&newrelicTracerOptions.Endpoint, "newrelic-tracer-endpoint", newrelicTracerOptions.Endpoint, "NewRelic tracer endpoint")
	flags.StringVar(&newrelicLoggerOptions.Endpoint, "newrelic-logger-endpoint", newrelicLoggerOptions.Endpoint, "NewRelic logger endpoint")
	flags.StringVar(&newrelicLoggerOptions.AgentHost, "newrelic-logger-agent-host", newrelicLoggerOptions.AgentHost, "NewRelic logger agent host")
	flags.IntVar(&newrelicLoggerOptions.AgentPort, "newrelic-logger-agent-port", newrelicLoggerOptions.AgentPort, "NewRelic logger agent port")
	flags.StringVar(&newrelicLoggerOptions.Level, "newrelic-logger-level", newrelicLoggerOptions.Level, "NewRelic logger level: info, warn, error, debug, panic")
	flags.StringVar(&newrelicMeterOptions.Endpoint, "newrelic-meter-endpoint", newrelicMeterOptions.Endpoint, "NewRelic meter endpoint")
	flags.StringVar(&newrelicMeterOptions.Prefix, "newrelic-meter-prefix", newrelicMeterOptions.Prefix, "NewRelic meter prefix")
	flags.StringVar(&newrelicEventerOptions.Endpoint, "newrelic-eventer-endpoint", newrelicEventerOptions.Endpoint, "NewRelic eventer endpoint")
	flags.StringVar(&newrelicOutputOptions.Message, "newrelic-out-message", newrelicOutputOptions.Message, "NewRelic message template")
	flags.StringVar(&newrelicOutputOptions.AttributesSelector, "newrelic-out-attributes-selector", newrelicOutputOptions.AttributesSelector, "NewRelic attributes selector template")

	flags.StringVar(&grafanaOptions.URL, "grafana-url", grafanaOptions.URL, "Grafana URL")
	flags.IntVar(&grafanaOptions.Timeout, "grafana-timeout", grafanaOptions.Timeout, "Grafan timeout")
	flags.StringVar(&grafanaOptions.ApiKey, "grafana-api-key", grafanaOptions.ApiKey, "Grafana API key")
	flags.StringVar(&grafanaOptions.Tags, "grafana-tags", grafanaOptions.Tags, "Grafana tags")
	flags.StringVar(&grafanaEventerOptions.Endpoint, "grafana-eventer-endpoint", grafanaEventerOptions.Endpoint, "Grafana eventer endpoint")
	flags.IntVar(&grafanaEventerOptions.Duration, "grafana-eventer-duration", grafanaEventerOptions.Duration, "Grafana eventer duration")
	flags.StringVar(&grafanaOutputOptions.Message, "grafana-out-message", grafanaOutputOptions.Message, "Grafana message template")
	flags.StringVar(&grafanaOutputOptions.AttributesSelector, "grafana-out-attributes-selector", grafanaOutputOptions.AttributesSelector, "Grafana attributes selector template")

	interceptSyscall()

	rootCmd.AddCommand(&cobra.Command{
		Use:   "version",
		Short: "Print the version number",
		Run: func(cmd *cobra.Command, args []string) {
			fmt.Println(version)
		},
	})

	if err := rootCmd.Execute(); err != nil {
		logs.Error(err)
		os.Exit(1)
	}
}<|MERGE_RESOLUTION|>--- conflicted
+++ resolved
@@ -105,7 +105,6 @@
 }
 
 var telegramOutputOptions = output.TelegramOutputOptions{
-<<<<<<< HEAD
 	TelegramOptions: vendors.TelegramOptions{
 		IDToken:             envGet("TELEGRAM_OUT_ID_TOKEN", "").(string),
 		ChatID:              envGet("TELEGRAM_OUT_CHAT_ID", "").(string),
@@ -114,14 +113,6 @@
 	Message:         envGet("TELEGRAM_OUT_MESSAGE", "").(string),
 	BotSelector:     envGet("TELEGRAM_OUT_BOT_SELECTOR", "").(string),
 	AlertExpression: envGet("TELEGRAM_OUT_ALERT_EXPRESSION", "g0.expr").(string),
-=======
-	Message:             envGet("TELEGRAM_OUT_MESSAGE", "").(string),
-	URLSelector:         envGet("TELEGRAM_OUT_URL_SELECTOR", "").(string),
-	URL:                 envGet("TELEGRAM_OUT_URL", "").(string),
-	Timeout:             envGet("TELEGRAM_OUT_TIMEOUT", 30).(int),
-	AlertExpression:     envGet("TELEGRAM_OUT_ALERT_EXPRESSION", "g0.expr").(string),
-	DisableNotification: envGet("TELEGRAM_OUT_DISABLE_NOTIFICATION", false).(bool),
->>>>>>> 2d397f88
 }
 
 var slackOutputOptions = output.SlackOutputOptions{
